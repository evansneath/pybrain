--- conflicted
+++ resolved
@@ -1,67 +1,3 @@
-<<<<<<< HEAD
-__author__ = 'Tom Schaul, tom@idsia.ch'
-
-from scipy import array
-
-from pomdp import POMDPTask
-from pybrain.rl.environments.mazes import Maze
-from pybrain.rl.environments import Task
-
-
-class MazeTask(POMDPTask):
-    """ a task corresponding to a maze environment """
-    
-    bangPenalty = 0
-    defaultPenalty = 0
-    finalReward = 1
-    
-    topology = None 
-    goal = None
-    initPos = None
-    mazeclass = Maze
-    
-    stochObs = 0
-    stochAction = 0
-    
-    @property
-    def noisy(self):
-        return self.stochObs > 0
-    
-    def __init__(self, **args):
-        self.setArgs(**args)
-        Task.__init__(self, self.mazeclass(self.topology, self.goal, initPos = self.initPos, 
-                                           stochObs = self.stochObs, stochAction = self.stochAction))
-        self.minReward = min(self.bangPenalty, self.defaultPenalty)
-        self.reset()
-        
-    def getReward(self):
-        if self.env.perseus == self.env.goal:
-            return self.finalReward
-        elif self.env.bang:
-            return self.bangPenalty
-        else:
-            return self.defaultPenalty
-        
-    def isFinished(self):
-        return self.env.perseus == self.env.goal or POMDPTask.isFinished(self)
-    
-    def __str__(self):
-        return str(self.env)
-    
-    
-class TrivialMaze(MazeTask):
-    """
-    #####
-    #. *#
-    #####
-    """
-    discount = 0.8
-    initPos = [(1,1)]
-    topology = array([[1]*5,
-                      [1, 0, 0, 0, 1],
-                      [1]*5,])
-    goal = (1,3)
-=======
 __author__ = 'Tom Schaul, tom@idsia.ch'
 
 from scipy import array
@@ -124,5 +60,3 @@
                       [1, 0, 0, 0, 1],
                       [1] * 5, ])
     goal = (1, 3)
-
->>>>>>> 9792aa05
